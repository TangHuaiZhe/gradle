--- conflicted
+++ resolved
@@ -23,14 +23,11 @@
     id 'java-base'
     id 'build-types'
     id 'gradle-compile'
-<<<<<<< HEAD
     id 'ci-reporting'
-=======
     // TODO Apply this plugin in the BuildScanConfigurationPlugin once binary plugins can apply plugins via the new plugin DSL
     // We have to apply it here at the moment, so that when the build scan plugin is auto-applied via --scan can detect that
     // the plugin has been already applied. For that the plugin has to be applied with the new plugin DSL syntax.
     id "com.gradle.build-scan"
->>>>>>> 2a423f13
 }
 
 defaultTasks 'assemble'
