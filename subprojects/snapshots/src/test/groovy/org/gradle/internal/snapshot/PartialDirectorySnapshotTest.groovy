--- conflicted
+++ resolved
@@ -19,7 +19,8 @@
 import org.gradle.internal.file.FileType
 import spock.lang.Unroll
 
-<<<<<<< HEAD
+import static org.gradle.internal.snapshot.CaseSensitivity.CASE_SENSITIVE
+
 @Unroll
 class PartialDirectorySnapshotTest extends AbstractIncompleteSnapshotWithChildrenTest<PartialDirectorySnapshot> {
 
@@ -37,7 +38,7 @@
         setupTest(vfsSpec)
 
         when:
-        def resultRoot = initialRoot.invalidate(absolutePath, offset).get()
+        def resultRoot = initialRoot.invalidate(absolutePath, offset, CASE_SENSITIVE).get()
         then:
         resultRoot.children == childrenWithSelectedChildRemoved()
         isSameNodeType(resultRoot)
@@ -52,7 +53,7 @@
         def invalidatedChild = mockNode(selectedChild.pathToParent)
 
         when:
-        def resultRoot = initialRoot.invalidate(absolutePath, offset).get()
+        def resultRoot = initialRoot.invalidate(absolutePath, offset, CASE_SENSITIVE).get()
         then:
         resultRoot.children == childrenWithSelectedChildReplacedBy(invalidatedChild)
         isSameNodeType(resultRoot)
@@ -69,7 +70,7 @@
         setupTest(vfsSpec)
 
         when:
-        def resultRoot = initialRoot.invalidate(absolutePath, offset).get()
+        def resultRoot = initialRoot.invalidate(absolutePath, offset, CASE_SENSITIVE).get()
         then:
         resultRoot.children == childrenWithSelectedChildRemoved()
         isSameNodeType(resultRoot)
@@ -80,30 +81,12 @@
 
         where:
         vfsSpec << DESCENDANT_PATH
-=======
-class PartialDirectorySnapshotTest extends Specification {
-    def "can obtain metadata from Directory"() {
-        def metadataSnapshot = new PartialDirectorySnapshot("some/prefix", ImmutableList.of())
-        expect:
-        metadataSnapshot.getSnapshot("/absolute/path", "/absolute/path".length() + 1, caseSensitivity).get() == metadataSnapshot
-        !metadataSnapshot.getSnapshot("another/path", 0, caseSensitivity).present
-
-        where:
-        caseSensitivity << CaseSensitivity.values()
->>>>>>> eef74014
     }
 
     def "returns Directory for snapshot"() {
         def node = new PartialDirectorySnapshot("some/prefix", [])
 
         expect:
-<<<<<<< HEAD
         node.getSnapshot().get().type == FileType.Directory
-=======
-        metadataSnapshot.invalidate("whatever", 0, caseSensitivity).get().getSnapshot("/absolute/some/prefix", "/absolute/some/prefix".length() + 1, caseSensitivity).get().type == FileType.Directory
-
-        where:
-        caseSensitivity << CaseSensitivity.values()
->>>>>>> eef74014
     }
 }