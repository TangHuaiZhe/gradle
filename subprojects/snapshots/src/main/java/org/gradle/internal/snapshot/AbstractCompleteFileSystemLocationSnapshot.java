--- conflicted
+++ resolved
@@ -62,20 +62,13 @@
     }
 
     @Override
-<<<<<<< HEAD
     public Optional<MetadataSnapshot> getSnapshot() {
         return Optional.of(this);
     }
 
     @Override
-    public Optional<MetadataSnapshot> getSnapshot(String absolutePath, int offset) {
-        return getChildSnapshot(absolutePath, offset);
-=======
     public Optional<MetadataSnapshot> getSnapshot(String absolutePath, int offset, CaseSensitivity caseSensitivity) {
-        return SnapshotUtil.thisOrGet(this,
-            absolutePath, offset,
-            () -> getChildSnapshot(absolutePath, offset, caseSensitivity));
->>>>>>> eef74014
+        return getChildSnapshot(absolutePath, offset, caseSensitivity);
     }
 
     protected Optional<MetadataSnapshot> getChildSnapshot(String absolutePath, int offset, CaseSensitivity caseSensitivity) {
@@ -96,12 +89,12 @@
         }
 
         @Override
-        public Optional<FileSystemNode> invalidate(String absolutePath, int offset) {
-            return delegate.invalidate(absolutePath, offset).map(splitSnapshot -> splitSnapshot.withPathToParent(getPathToParent()));
+        public Optional<FileSystemNode> invalidate(String absolutePath, int offset, CaseSensitivity caseSensitivity) {
+            return delegate.invalidate(absolutePath, offset, caseSensitivity).map(splitSnapshot -> splitSnapshot.withPathToParent(getPathToParent()));
         }
 
         @Override
-        public FileSystemNode store(String absolutePath, int offset, MetadataSnapshot newSnapshot) {
+        public FileSystemNode store(String absolutePath, int offset, CaseSensitivity caseSensitivity, MetadataSnapshot newSnapshot) {
             return this;
         }
 
@@ -111,8 +104,8 @@
         }
 
         @Override
-        public Optional<MetadataSnapshot> getSnapshot(String absolutePath, int offset) {
-            return delegate.getSnapshot(absolutePath, offset);
+        public Optional<MetadataSnapshot> getSnapshot(String absolutePath, int offset, CaseSensitivity caseSensitivity) {
+            return delegate.getSnapshot(absolutePath, offset, caseSensitivity);
         }
 
         @Override
