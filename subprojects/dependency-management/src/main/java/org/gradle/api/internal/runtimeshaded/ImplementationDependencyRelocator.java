/*
 * Copyright 2016 the original author or authors.
 *
 * Licensed under the Apache License, Version 2.0 (the "License");
 * you may not use this file except in compliance with the License.
 * You may obtain a copy of the License at
 *
 *      http://www.apache.org/licenses/LICENSE-2.0
 *
 * Unless required by applicable law or agreed to in writing, software
 * distributed under the License is distributed on an "AS IS" BASIS,
 * WITHOUT WARRANTIES OR CONDITIONS OF ANY KIND, either express or implied.
 * See the License for the specific language governing permissions and
 * limitations under the License.
 */

package org.gradle.api.internal.runtimeshaded;

import org.objectweb.asm.commons.Remapper;

<<<<<<< HEAD
import java.io.BufferedReader;
import java.io.InputStream;
import java.io.InputStreamReader;
import java.nio.charset.Charset;
=======
>>>>>>> cba5fea1
import java.util.regex.Matcher;
import java.util.regex.Pattern;

class ImplementationDependencyRelocator extends Remapper {

    private final Pattern classPattern = Pattern.compile("(\\[*)?L(.+)");
<<<<<<< HEAD
    private final Trie prefixes;

    private static Trie readPrefixes(RuntimeShadedJarType type) {
        final Trie.Builder builder = new Trie.Builder();
        IoActions.withResource(ImplementationDependencyRelocator.class.getResourceAsStream(type.getIdentifier() + "-relocated.txt"), new ErroringAction<InputStream>() {
            @Override
            protected void doExecute(InputStream thing) throws Exception {
                BufferedReader reader = new BufferedReader(new InputStreamReader(thing, Charset.forName("UTF-8")));
                String line;
                while ((line = reader.readLine()) != null) {
                    line = line.trim();
                    if (line.length() > 0) {
                        builder.addWord(line);
                    }
                }
            }
        });
        return builder.build();
    }
=======
>>>>>>> cba5fea1

    public ImplementationDependencyRelocator(RuntimeShadedJarType type) {
        prefixes = readPrefixes(type);
    }

    public String map(String name) {
        String value = name;

        String prefix = "";

        Matcher m = classPattern.matcher(name);
        if (m.matches()) {
            prefix = m.group(1) + "L";
            name = m.group(2);
        }

        String relocated = maybeRelocateResource(name);
        if (relocated == null) {
            return value;
        } else {
            return prefix.concat(relocated);
        }
    }

    public String maybeRelocateResource(String resource) {
        if (
            resource.startsWith("META-INF")
                || resource.startsWith("org/gradle")
                || resource.startsWith("java")
                || resource.startsWith("javax")
                || resource.startsWith("groovy")
                || resource.startsWith("groovyjarjarantlr")
                || resource.startsWith("net/rubygrapefruit")
                || resource.startsWith("org/codehaus/groovy")
                || resource.startsWith("org/apache/tools/ant")
                || resource.startsWith("org/apache/commons/logging")
                || resource.startsWith("org/slf4j")
                || resource.startsWith("org/apache/log4j")
                || resource.startsWith("org/apache/xerces")
                || resource.startsWith("org/cyberneko/html")
                || resource.startsWith("org/w3c/dom")
                || resource.startsWith("org/xml/sax")
            ) {
            return null;
        } else {
            return "org/gradle/internal/impldep/" + resource;
        }
    }

    public boolean keepOriginalResource(String resource) {
        return resource == null || maybeRelocateResource(resource) == null
            || !resource.startsWith("com/sun/jna"); // in order to use a newer version of jna the resources must not be available in the old location
    }

    public ClassLiteralRemapping maybeRemap(String literal) {
        if (literal.startsWith("class$")) {
            String className = literal.substring(6).replace('$', '.');
            String replacement = maybeRelocateResource(className.replace('.', '/'));
            if (replacement == null) {
                return null;
            }
            String fieldNameReplacement = "class$" + replacement.replace('/', '$');
            return new ClassLiteralRemapping(className, replacement, fieldNameReplacement);
        }
        return null;
    }

    public static class ClassLiteralRemapping {
        private final String literal;
        private final String literalReplacement;
        private final String fieldNameReplacement;

        public ClassLiteralRemapping(String literal, String literalReplacement, String fieldNameReplacement) {
            this.literal = literal;
            this.literalReplacement = literalReplacement;
            this.fieldNameReplacement = fieldNameReplacement;
        }

        public String getLiteral() {
            return literal;
        }

        public String getLiteralReplacement() {
            return literalReplacement;
        }

        public String getFieldNameReplacement() {
            return fieldNameReplacement;
        }
    }

}<|MERGE_RESOLUTION|>--- conflicted
+++ resolved
@@ -18,45 +18,12 @@
 
 import org.objectweb.asm.commons.Remapper;
 
-<<<<<<< HEAD
-import java.io.BufferedReader;
-import java.io.InputStream;
-import java.io.InputStreamReader;
-import java.nio.charset.Charset;
-=======
->>>>>>> cba5fea1
 import java.util.regex.Matcher;
 import java.util.regex.Pattern;
 
 class ImplementationDependencyRelocator extends Remapper {
 
     private final Pattern classPattern = Pattern.compile("(\\[*)?L(.+)");
-<<<<<<< HEAD
-    private final Trie prefixes;
-
-    private static Trie readPrefixes(RuntimeShadedJarType type) {
-        final Trie.Builder builder = new Trie.Builder();
-        IoActions.withResource(ImplementationDependencyRelocator.class.getResourceAsStream(type.getIdentifier() + "-relocated.txt"), new ErroringAction<InputStream>() {
-            @Override
-            protected void doExecute(InputStream thing) throws Exception {
-                BufferedReader reader = new BufferedReader(new InputStreamReader(thing, Charset.forName("UTF-8")));
-                String line;
-                while ((line = reader.readLine()) != null) {
-                    line = line.trim();
-                    if (line.length() > 0) {
-                        builder.addWord(line);
-                    }
-                }
-            }
-        });
-        return builder.build();
-    }
-=======
->>>>>>> cba5fea1
-
-    public ImplementationDependencyRelocator(RuntimeShadedJarType type) {
-        prefixes = readPrefixes(type);
-    }
 
     public String map(String name) {
         String value = name;
