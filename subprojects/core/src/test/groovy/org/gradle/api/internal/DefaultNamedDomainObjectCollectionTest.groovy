/*
 * Copyright 2009 the original author or authors.
 *
 * Licensed under the Apache License, Version 2.0 (the "License");
 * you may not use this file except in compliance with the License.
 * You may obtain a copy of the License at
 *
 *      http://www.apache.org/licenses/LICENSE-2.0
 *
 * Unless required by applicable law or agreed to in writing, software
 * distributed under the License is distributed on an "AS IS" BASIS,
 * WITHOUT WARRANTIES OR CONDITIONS OF ANY KIND, either express or implied.
 * See the License for the specific language governing permissions and
 * limitations under the License.
 */

package org.gradle.api.internal

import groovy.transform.NotYetImplemented
import org.gradle.api.Namer
import org.gradle.api.Rule
import org.gradle.api.internal.collections.IterationOrderRetainingSetElementSource
import org.gradle.internal.reflect.DirectInstantiator
import org.gradle.internal.reflect.Instantiator

class DefaultNamedDomainObjectCollectionTest extends AbstractNamedDomainObjectCollectionSpec<Bean> {

    private final Namer<Bean> namer = new Namer<Bean>() {
        String determineName(Bean bean) { return bean.name }
    };

    Instantiator instantiator = DirectInstantiator.INSTANCE
    Set<Bean> store

    final DefaultNamedDomainObjectCollection<Bean> container = new DefaultNamedDomainObjectCollection<Bean>(Bean, new IterationOrderRetainingSetElementSource<Bean>(), instantiator, namer)
    final Bean a = new BeanSub1("a")
    final Bean b = new BeanSub1("b")
    final Bean c = new BeanSub1("c")
    final Bean d = new BeanSub2("d")

    def setup() {
        container.clear()
    }

    @NotYetImplemented
    def "named finds objects created by rules"() {
        def rule = Mock(Rule)
        def bean = new Bean("bean")

        given:
        container.addRule(rule)

        when:
        def result = container.named("bean")

        then:
        result.present
        result.get() == bean

        and:
        1 * rule.apply("bean") >> { container.add(bean) }
        0 * rule._
    }

    def "named finds objects added to container"() {
        container.add(a)
        when:
        def result = container.named("a")
        then:
        result.present
        result.get() == a
    }

    def "getNames"() {
        expect:
        container.getNames().isEmpty()

        when:
        container.add(new Bean("bean1"))
        container.add(new Bean("bean2"))
        container.add(new Bean("bean3"))
        then:
        container.names == ["bean1", "bean2", "bean3"] as SortedSet
    }

    def "returns null element with name is not present and there are no rules to create it"() {
        expect:
        container.findByName("bean") == null
    }

    def "invokes rule to create element when element with name cannot be located"() {
        def rule = Mock(Rule)
        def bean = new Bean("bean")

        given:
        container.addRule(rule)

        when:
        def result = container.findByName("bean")

        then:
        result == bean

        and:
        1 * rule.apply("bean") >> { container.add(bean) }
        0 * rule._
    }

    def "invokes rule once only when element cannot be located"() {
        def rule = Mock(Rule)

        given:
        container.addRule(rule)

        when:
        def result = container.findByName("bean")

        then:
        result == null

        and:
        1 * rule.apply("bean")
        0 * rule._
    }

    def "does not invoke rule when element with name is available"() {
        def rule = Mock(Rule)
        def bean = new Bean("bean")

        given:
        container.addRule(rule)
        container.add(bean)

        when:
        def result = container.findByName("bean")

        then:
        result == bean

        and:
        0 * rule._
    }

<<<<<<< HEAD
    def "can remove element using named provider"() {
        def bean = new Bean("bean")

        given:
        container.add(bean)

        when:
        def provider = container.named('bean')

        then:
        provider.present
        provider.orNull == bean

        when:
        container.remove(provider)

        then:
        container.names.toList() == []

        and:
        !provider.present
        provider.orNull == null

        when:
        provider.get()

        then:
        def ex = thrown(IllegalStateException)
        ex.message == "No value has been specified for this provider."
=======
    def "can configure domain objects through provider"() {
        container.add(a)
        when:
        def result = container.named("a")
        result.configure {
            it.value = "changed"
        }
        then:
        result.get().value == "changed"
>>>>>>> 59782d82
    }

    static class Bean {
        public final String name

        String value = "original"

        Bean(String name) {
            this.name = name
        }

        @Override
        String toString() {
            return name
        }
    }

    static class BeanSub1 extends Bean {
        BeanSub1(String name) {
            super(name)
        }
    }

    static class BeanSub2 extends Bean {
        BeanSub2(String name) {
            super(name)
        }
    }
}<|MERGE_RESOLUTION|>--- conflicted
+++ resolved
@@ -141,37 +141,6 @@
         0 * rule._
     }
 
-<<<<<<< HEAD
-    def "can remove element using named provider"() {
-        def bean = new Bean("bean")
-
-        given:
-        container.add(bean)
-
-        when:
-        def provider = container.named('bean')
-
-        then:
-        provider.present
-        provider.orNull == bean
-
-        when:
-        container.remove(provider)
-
-        then:
-        container.names.toList() == []
-
-        and:
-        !provider.present
-        provider.orNull == null
-
-        when:
-        provider.get()
-
-        then:
-        def ex = thrown(IllegalStateException)
-        ex.message == "No value has been specified for this provider."
-=======
     def "can configure domain objects through provider"() {
         container.add(a)
         when:
@@ -181,7 +150,37 @@
         }
         then:
         result.get().value == "changed"
->>>>>>> 59782d82
+    }
+
+    def "can remove element using named provider"() {
+        def bean = new Bean("bean")
+
+        given:
+        container.add(bean)
+
+        when:
+        def provider = container.named('bean')
+
+        then:
+        provider.present
+        provider.orNull == bean
+
+        when:
+        container.remove(provider)
+
+        then:
+        container.names.toList() == []
+
+        and:
+        !provider.present
+        provider.orNull == null
+
+        when:
+        provider.get()
+
+        then:
+        def ex = thrown(IllegalStateException)
+        ex.message == "No value has been specified for this provider."
     }
 
     static class Bean {
