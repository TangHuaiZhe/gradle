/*
 * Copyright 2020 the original author or authors.
 *
 * Licensed under the Apache License, Version 2.0 (the "License");
 * you may not use this file except in compliance with the License.
 * You may obtain a copy of the License at
 *
 *      http://www.apache.org/licenses/LICENSE-2.0
 *
 * Unless required by applicable law or agreed to in writing, software
 * distributed under the License is distributed on an "AS IS" BASIS,
 * WITHOUT WARRANTIES OR CONDITIONS OF ANY KIND, either express or implied.
 * See the License for the specific language governing permissions and
 * limitations under the License.
 */

package org.gradle.internal.service.scopes;

import com.google.common.collect.ImmutableList;
import org.gradle.StartParameter;
import org.gradle.api.internal.GradleInternal;
import org.gradle.initialization.RootBuildLifecycleListener;
import org.gradle.initialization.StartParameterBuildOptions;
import org.gradle.internal.deprecation.DeprecationLogger;
import org.gradle.internal.watch.vfs.WatchingAwareVirtualFileSystem;
import org.gradle.util.IncubationLogger;

class VirtualFileSystemBuildLifecycleListener implements RootBuildLifecycleListener {

    private final WatchingAwareVirtualFileSystem virtualFileSystem;

    public VirtualFileSystemBuildLifecycleListener(WatchingAwareVirtualFileSystem virtualFileSystem) {
        this.virtualFileSystem = virtualFileSystem;
    }

    @Override
    public void afterStart(GradleInternal gradle) {
        StartParameter startParameter = gradle.getStartParameter();
        if (VirtualFileSystemServices.isDeprecatedVfsRetentionPropertyPresent(startParameter)) {
            DeprecationLogger.deprecateIndirectUsage("Using the system property " + VirtualFileSystemServices.DEPRECATED_VFS_RETENTION_ENABLED_PROPERTY + " to enable watching the file system")
                .withAdvice("Use the gradle property " + StartParameterBuildOptions.WatchFileSystemOption.GRADLE_PROPERTY + " instead.")
                .willBeRemovedInGradle7()
                .withUserManual("gradle_daemon")
                .nagUser();
        }
        boolean watchFileSystem = startParameter.isWatchFileSystem();
        if (watchFileSystem) {
            IncubationLogger.incubatingFeatureUsed("Watching the file system");
            if (VirtualFileSystemServices.isDropVfs(startParameter)) {
                virtualFileSystem.invalidateAll();
            }
        }
<<<<<<< HEAD
        virtualFileSystem.afterBuildStarted(vfsRetentionEnabled);
        gradle.settingsEvaluated(settings -> virtualFileSystem.updateProjectRootDirectories(ImmutableList.of(settings.getRootDir())));
=======
        virtualFileSystem.afterBuildStarted(watchFileSystem);
        gradle.settingsEvaluated(settings -> virtualFileSystem.updateMustWatchDirectories(ImmutableList.of(settings.getRootDir())));
>>>>>>> 296f27a8
    }

    @Override
    public void beforeComplete(GradleInternal gradle) {
        virtualFileSystem.beforeBuildFinished(gradle.getStartParameter().isWatchFileSystem());
    }
}<|MERGE_RESOLUTION|>--- conflicted
+++ resolved
@@ -50,13 +50,8 @@
                 virtualFileSystem.invalidateAll();
             }
         }
-<<<<<<< HEAD
-        virtualFileSystem.afterBuildStarted(vfsRetentionEnabled);
+        virtualFileSystem.afterBuildStarted(watchFileSystem);
         gradle.settingsEvaluated(settings -> virtualFileSystem.updateProjectRootDirectories(ImmutableList.of(settings.getRootDir())));
-=======
-        virtualFileSystem.afterBuildStarted(watchFileSystem);
-        gradle.settingsEvaluated(settings -> virtualFileSystem.updateMustWatchDirectories(ImmutableList.of(settings.getRootDir())));
->>>>>>> 296f27a8
     }
 
     @Override
